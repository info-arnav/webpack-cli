{
  "name": "webpack-cli",
  "version": "3.0.8",
  "description": "CLI for webpack & friends",
  "license": "MIT",
  "repository": {
    "type": "git",
    "url": "https://github.com/webpack/webpack-cli.git"
  },
  "bin": {
    "webpack-cli": "./bin/cli.js"
  },
  "main": "./bin/cli.js",
  "engines": {
    "node": ">=6.11.5"
  },
  "keywords": [
    "webpack",
    "cli",
    "scaffolding",
    "module",
    "bundler"
  ],
  "files": [
    "bin"
  ],
  "scripts": {
<<<<<<< HEAD
    "appveyor:lint": "lerna bootstrap && npm run lint",
=======
    "appveyor:build": "lerna bootstrap && npm run build",
    "appveyor:lint": "npm run lint && npm run tslint",
>>>>>>> 82a7dec3
    "appveyor:test": "npm run test",
    "bootstrap": "npm run clean:all && npm install && lerna bootstrap",
    "build": "tsc",
    "bundlesize": "bundlesize",
    "changelog": "conventional-changelog --config ./build/changelog-generator/index.js --infile CHANGELOG.md --same-file",
    "clean:all": "rimraf node_modules package-lock.json packages/*/node_modules packages/*/package-lock.json",
    "format": "prettier-eslint ./bin/*.js ./test/**/*.js ./packages/**/*.js --write",
    "jsdoc": "jsdoc -c jsdoc.json -r -d docs",
    "lint:codeOnly": "eslint \"{bin}/**/!(__testfixtures__)/*.js\" \"{bin}/**.js\"",
<<<<<<< HEAD
    "lint": "eslint \"./bin/*.js\" \"./test/**/*.js\" \"{packages}/**/!(node_modules)/*.test.js\"",
    "precommit": "lint-staged",
    "pretest": "npm run lint && npm run build && npm run tslint",
    "reportCoverage": "nyc report --reporter=json && codecov -f coverage/coverage-final.json --disable=gcov",
    "test": "nyc jest",
    "travis:integration": "npm run test && npm run reportCoverage",
    "travis:lint": "lerna bootstrap && npm run lint && npm run bundlesize",
=======
    "lint": "eslint \"./bin/*.js\" \"./test/**/*.js\" \"packages/**/!(node_modules)/*.test.js\"",
    "precommit": "lint-staged",
    "pretest": "npm run build && npm run lint && npm run tslint",
    "reportCoverage": "nyc report --reporter=json && codecov -f coverage/coverage-final.json --disable=gcov",
    "test": "nyc jest",
    "travis:integration": "npm run build && npm run test && npm run reportCoverage",
    "travis:lint": "lerna bootstrap && npm run build && npm run lint && npm run tslint && npm run bundlesize",
>>>>>>> 82a7dec3
    "tslint": "tslint -c tslint.json \"packages/**/*.ts\"",
    "watch": "tsc -w"
  },
  "lint-staged": {
    "{packages,bin}/**/!(__testfixtures__)/**.js": [
      "eslint --fix",
      "git add"
    ]
  },
  "jest": {
    "testEnvironment": "node",
    "collectCoverage": true,
    "coverageReporters": [
      "json",
      "html"
    ]
  },
  "nyc": {
    "include": [
      "bin/**.js",
      "packages/**/*.js"
    ],
    "reporter": [
      "lcov"
    ],
    "all": true
  },
  "bundlesize": [
    {
      "path": "./packages/migrate/**.js",
      "maxSize": "1 kB"
    },
    {
      "path": "./packages/init/**/**.js",
      "maxSize": "1.6 kB"
    },
    {
      "path": "./packages/utils/**.js",
      "maxSize": "5.32 kB"
    }
  ],
  "config": {
    "commitizen": {
      "path": "./node_modules/cz-customizable"
    },
    "cz-customizable": {
      "config": "./.cz-config.js"
    }
  },
  "dependencies": {
    "chalk": "^2.4.1",
    "cross-spawn": "^6.0.5",
    "enhanced-resolve": "^4.0.0",
    "global-modules-path": "^2.1.0",
    "import-local": "^1.0.0",
    "inquirer": "^6.0.0",
    "interpret": "^1.1.0",
    "loader-utils": "^1.1.0",
    "supports-color": "^5.4.0",
    "v8-compile-cache": "^2.0.0",
    "yargs": "^12.0.1"
  },
  "peerDependencies": {
    "webpack": "^4.x.x"
  },
  "devDependencies": {
    "@commitlint/cli": "^7.0.0",
    "@commitlint/config-angular": "^7.0.0",
    "@commitlint/config-lerna-scopes": "^7.0.0",
    "@commitlint/prompt-cli": "^7.0.0",
    "@commitlint/travis-cli": "^7.0.0",
    "@types/node": "^10.5.1",
    "bundlesize": "^0.17.0",
    "codecov": "^3.0.2",
    "commitizen": "^2.10.1",
    "conventional-changelog-cli": "^2.0.0",
    "conventional-changelog-lint-config-cz": "^0.3.0",
    "cz-customizable": "^5.2.0",
    "eslint": "^5.0.1",
    "eslint-plugin-node": "^6.0.1",
    "husky": "^0.14.3",
    "jest": "^22.4.4",
    "jest-cli": "^23.0.1",
    "jsdoc": "^3.5.5",
    "lerna": "^2.11.0",
    "lint-staged": "^7.1.2",
    "nyc": "^12.0.1",
    "prettier-eslint-cli": "^4.7.1",
    "rimraf": "^2.6.2",
    "schema-utils": "^0.4.5",
    "tslint": "^5.10.0",
    "typescript": "^2.9.2",
    "webpack": "^4.8.3",
    "webpack-dev-server": "^3.1.4"
  }
}<|MERGE_RESOLUTION|>--- conflicted
+++ resolved
@@ -25,12 +25,8 @@
     "bin"
   ],
   "scripts": {
-<<<<<<< HEAD
-    "appveyor:lint": "lerna bootstrap && npm run lint",
-=======
     "appveyor:build": "lerna bootstrap && npm run build",
     "appveyor:lint": "npm run lint && npm run tslint",
->>>>>>> 82a7dec3
     "appveyor:test": "npm run test",
     "bootstrap": "npm run clean:all && npm install && lerna bootstrap",
     "build": "tsc",
@@ -40,15 +36,6 @@
     "format": "prettier-eslint ./bin/*.js ./test/**/*.js ./packages/**/*.js --write",
     "jsdoc": "jsdoc -c jsdoc.json -r -d docs",
     "lint:codeOnly": "eslint \"{bin}/**/!(__testfixtures__)/*.js\" \"{bin}/**.js\"",
-<<<<<<< HEAD
-    "lint": "eslint \"./bin/*.js\" \"./test/**/*.js\" \"{packages}/**/!(node_modules)/*.test.js\"",
-    "precommit": "lint-staged",
-    "pretest": "npm run lint && npm run build && npm run tslint",
-    "reportCoverage": "nyc report --reporter=json && codecov -f coverage/coverage-final.json --disable=gcov",
-    "test": "nyc jest",
-    "travis:integration": "npm run test && npm run reportCoverage",
-    "travis:lint": "lerna bootstrap && npm run lint && npm run bundlesize",
-=======
     "lint": "eslint \"./bin/*.js\" \"./test/**/*.js\" \"packages/**/!(node_modules)/*.test.js\"",
     "precommit": "lint-staged",
     "pretest": "npm run build && npm run lint && npm run tslint",
@@ -56,7 +43,6 @@
     "test": "nyc jest",
     "travis:integration": "npm run build && npm run test && npm run reportCoverage",
     "travis:lint": "lerna bootstrap && npm run build && npm run lint && npm run tslint && npm run bundlesize",
->>>>>>> 82a7dec3
     "tslint": "tslint -c tslint.json \"packages/**/*.ts\"",
     "watch": "tsc -w"
   },

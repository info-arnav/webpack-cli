--- conflicted
+++ resolved
@@ -114,16 +114,12 @@
     }
   },
   "dependencies": {
-<<<<<<< HEAD
-    "@babel/preset-env": "^7.5.5",
-    "ansi-escapes": "^4.2.0",
-=======
     "ansi-escapes": "^4.2.1",
->>>>>>> 0bc90811
     "cli-table3": "^0.5.1",
     "command-line-args": "^5.1.1",
     "command-line-usage": "^6.0.2",
     "import-local": "^3.0.2",
+    "js-config-webpack-plugin": "^1.4.0",
     "terser-webpack-plugin": "^1.4.1",
     "update-notifier": "^3.0.1",
     "v8-compile-cache": "^2.1.0",
@@ -135,6 +131,7 @@
     "webpack": "4.x.x"
   },
   "devDependencies": {
+    "@babel/preset-env": "^7.5.5",
     "@commitlint/cli": "^8.1.0",
     "@commitlint/config-lerna-scopes": "^8.1.0",
     "@types/jest": "^24.0.17",
@@ -153,14 +150,8 @@
     "jest-cli": "^24.9.0",
     "jest-junit": "^7.0.0",
     "jest-serializer-ansi": "^1.0.3",
-<<<<<<< HEAD
-    "js-config-webpack-plugin": "^1.4.0",
-    "lerna": "^3.15.0",
-    "lint-staged": "^9.2.0",
-=======
     "lerna": "^3.16.4",
     "lint-staged": "^9.2.3",
->>>>>>> 0bc90811
     "nyc": "^14.1.1",
     "prettier": "1.18.2",
     "ts-jest": "^24.0.2",

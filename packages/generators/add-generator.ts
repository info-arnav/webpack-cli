import * as Generator from "yeoman-generator";

import {
	actionTypeQuestion,
	entryTypeQuestion,
	manualOrListInput,
	mergeFileQuestion,
	topScopeQuestion,
} from "./utils/add/questions";

import {
	replaceAt,
	traverseAndGetProperties,
	webpackDevServerSchema,
	webpackSchema
} from './utils/add'


import npmExists from "@webpack-cli/utils/npm-exists";
import { getPackageManager } from "@webpack-cli/utils/package-manager";
import { Input, List } from "@webpack-cli/webpack-scaffold";

import { SchemaProperties, WebpackOptions } from "./types";
import entryQuestions from "./utils/entry";
<<<<<<< HEAD
import * as AutoComplete from "inquirer-autocomplete-prompt";
import path, { resolve } from "path";
import glob from 'glob-all'
=======
import { generatePluginName } from "./utils/plugins";
import * as webpackDevServerSchema from "webpack-dev-server/lib/options.json";
import * as webpackSchema from "./utils/optionsSchema.json";
const PROPS: string[] = Array.from(PROP_TYPES.keys());

/**
 *
 * Checks if the given array has a given property
 *
 * @param	{Array} arr - array to check
 * @param	{String} prop - property to check existence of
 *
 * @returns	{Boolean} hasProp - Boolean indicating if the property
 * is present
 */
const traverseAndGetProperties = (arr: object[], prop: string): boolean => {
	let hasProp = false;
	arr.forEach(
		(p: object): void => {
			if (p[prop]) {
				hasProp = true;
			}
		}
	);
	return hasProp;
};

/**
 *
 * Search config properties
 *
 * @param {Object} answers	Prompt answers object
 * @param {String} input	Input search string
 *
 * @returns {Promise} Returns promise which resolves to filtered props
 *
 */
const searchProps = (answers: object, input: string): Promise<string[]> => {
	input = input || "";
	return Promise.resolve(PROPS.filter((prop: string): boolean => prop.toLowerCase().includes(input.toLowerCase())));
};
>>>>>>> f6e57a87

/**
 *
 * Generator for adding properties
 * @class	AddGenerator
 * @extends	Generator
 * @returns	{Void} After execution, transforms are triggered
 *
 */

export default class AddGenerator extends Generator {
	private dependencies: string[];
	private configuration: {
		config: {
			configName?: string;
			topScope?: string[];
			item?: string;
			merge?: string|string[];
			webpackOptions?: WebpackOptions;
		};
	};

	public constructor(args, opts) {
		super(args, opts);
		this.dependencies = [];
		this.configuration = {
			config: {
				topScope: ["const webpack = require('webpack')"],
				webpackOptions: {}
			}
		};
		const { registerPrompt } = this.env.adapter.promptModule;
		registerPrompt("autocomplete", AutoComplete);
	}

	public prompting(): Promise<void | {}> {
		const done: () => {} = this.async();
		let action: string;
		const self: this = this;
<<<<<<< HEAD
=======
		const manualOrListInput: (promptAction: string) => Generator.Question = (
			promptAction: string
		): Generator.Question => Input("actionAnswer", `What do you want to add to ${promptAction}?`);
>>>>>>> f6e57a87
		let inputPrompt: Generator.Question;

		// first index indicates if it has a deep prop, 2nd indicates what kind of
		// TODO: this must be reviewed. It starts as an array of booleans but after that it get overridden
		// Bye bye functional programming.
		// eslint-disable-next-line
		const isDeepProp: any[] = [false, false];

		return this.prompt(actionTypeQuestion)
			.then(
				(actionTypeAnswer: { actionType: string }): void => {
					// Set initial prop, like devtool
					this.configuration.config.webpackOptions[actionTypeAnswer.actionType] = null;
					// update the action variable, we're using it later
					action = actionTypeAnswer.actionType;
				}
			)
			.then(
				(): Promise<void | {}> => {
					if (action === "entry") {
						return this.prompt(entryTypeQuestion)
							.then(
								(entryTypeAnswer: { entryType: boolean }): Promise<void | {}> => {
									// Ask different questions for entry points
									return entryQuestions(self, entryTypeAnswer.entryType);
								}
							)
							.then(
								(entryOptions: { entryType: boolean }): void => {
									this.configuration.config.webpackOptions.entry = entryOptions;
									this.configuration.config.item = action;
								}
							);
					} else {
						if (action === "topScope") {
							return this.prompt(topScopeQuestion).then(
								(topScopeAnswer: { topScope: string }): void => {
									this.configuration.config.topScope.push(topScopeAnswer.topScope);
									done();
								}
							);
						}
						if (action === "merge") {
							return this.prompt(mergeFileQuestion)
							.then((mergeFileAnswer: {
								mergeFile: string,
								mergeConfigName: string
							}) => {
								const resolvedPath = resolve(process.cwd(), mergeFileAnswer.mergeFile);
								// eslint-disable-next-line
								this.configuration.config["merge"] = [mergeFileAnswer.mergeConfigName, resolvedPath];
								done();
							});
						}
					}
					const temp = action;
					if (action === "resolveLoader") {
						action = "resolve";
					}
					const webpackSchemaProp: SchemaProperties = webpackSchema.definitions[action];
					/*
					 * https://github.com/webpack/webpack/blob/next/schemas/WebpackOptions.json
					 * Find the properties directly in the properties prop, or the anyOf prop
					 */
					let defOrPropDescription: object = webpackSchemaProp
						? webpackSchemaProp.properties
						: webpackSchema.properties[action].properties
						? webpackSchema.properties[action].properties
						: webpackSchema.properties[action].anyOf
						? webpackSchema.properties[action].anyOf.filter(
								(p: { properties?: object; enum?: string[] }): boolean => !!p.properties || !!p.enum
						  )
						: null;
					if (Array.isArray(defOrPropDescription)) {
						// Todo: Generalize these to go through the array, then merge enum with props if needed
						const hasPropertiesProp: boolean = traverseAndGetProperties(defOrPropDescription, "properties");
						const hasEnumProp: boolean = traverseAndGetProperties(defOrPropDescription, "enum");
						/* as we know he schema only has two arrays that might hold our values,
						 * check them for either having arr.enum or arr.properties
						 */
						if (hasPropertiesProp) {
							defOrPropDescription =
								defOrPropDescription[0].properties || defOrPropDescription[1].properties;
							if (!defOrPropDescription) {
								defOrPropDescription = defOrPropDescription[0].enum;
							}
							// TODO: manually implement stats and devtools like sourcemaps
						} else if (hasEnumProp) {
							const originalPropDesc: object = defOrPropDescription[0].enum;
							// Array -> Object -> Merge objects into one for compat in manualOrListInput
							defOrPropDescription = Object.keys(defOrPropDescription[0].enum)
								.map(
									(p: string): object => {
										return Object.assign(
											{},
											{
												[originalPropDesc[p]]: "noop"
											}
										);
									}
								)
								.reduce((result: object, currentObject: object): object => {
									for (const key in currentObject) {
										if (currentObject.hasOwnProperty(key)) {
											result[key] = currentObject[key];
										}
									}
									return result;
								}, {});
						}
					}
					// WDS has its own schema, so we gonna need to check that too
					const webpackDevserverSchemaProp: SchemaProperties =
						action === "devServer" ? webpackDevServerSchema : null;
					// Watch has a boolean arg, but we need to append to it manually
					if (action === "watch") {
						defOrPropDescription = {
							false: {},
							true: {}
						};
					}
					if (action === "mode") {
						defOrPropDescription = {
							development: {},
							production: {}
						};
					}
					action = temp;
					if (action === "resolveLoader") {
						defOrPropDescription = Object.assign(defOrPropDescription, {
							moduleExtensions: {}
						});
					}
					// If we've got a schema prop or devServer Schema Prop
					if (defOrPropDescription || webpackDevserverSchemaProp) {
						// Check for properties in definitions[action] or properties[action]
						if (defOrPropDescription) {
							if (action !== "devtool") {
								// Add the option of adding an own variable if the user wants
								defOrPropDescription = Object.assign(defOrPropDescription, {
									other: {}
								});
							} else {
								// The schema doesn't have the source maps we can prompt, so add those
								defOrPropDescription = Object.assign(defOrPropDescription, {
									"cheap-eval-source-map": {},
									"cheap-module-eval-source-map": {},
									"cheap-module-source-map": {},
									"cheap-source-map": {},
									eval: {},
									"eval-source-map": {},
									"hidden-source-map": {},
									"inline-cheap-module-source-map": {},
									"inline-cheap-source-map": {},
									"inline-source-map": {},
									"nosources-source-map": {},
									"source-map": {}
								});
							}
							inputPrompt = List(
								"actionAnswer",
								`What do you want to add to ${action}?`,
								Object.keys(defOrPropDescription)
							);
							// We know we're gonna append some deep prop like module.rule
							isDeepProp[0] = true;
						} else if (webpackDevserverSchemaProp) {
							// Append the custom property option
							webpackDevserverSchemaProp.properties = Object.assign(
								webpackDevserverSchemaProp.properties,
								{
									other: {}
								}
							);
							inputPrompt = List(
								"actionAnswer",
								`What do you want to add to ${action}?`,
								Object.keys(webpackDevserverSchemaProp.properties)
							);
							// We know we are in a devServer.prop scenario
							isDeepProp[0] = true;
						} else {
							// manual input if non-existent
							inputPrompt = manualOrListInput(action);
						}
					} else {
						inputPrompt = manualOrListInput(action);
					}
					return this.prompt([inputPrompt]);
				}
			)
			.then(
				(answerToAction: { actionAnswer: string }): Promise<void | {}> => {
					if (!answerToAction) {
						done();
						return;
					}
					/*
					 * Plugins got their own logic,
					 * find the names of each natively plugin and check if it matches
					 */
					if (action === "plugins") {
						const pluginExist: string = glob
							.sync(["node_modules/webpack/lib/*Plugin.js", "node_modules/webpack/lib/**/*Plugin.js"])
							.map(
								(p: string): string =>
									p
										.split("/")
										.pop()
										.replace(".js", "")
							)
							.find((p: string): boolean => p.toLowerCase().indexOf(answerToAction.actionAnswer) >= 0);

						if (pluginExist) {
							this.configuration.config.item = pluginExist;
							const pluginsSchemaPath: string = glob
								.sync([
									"node_modules/webpack/schemas/plugins/*Plugin.json",
									"node_modules/webpack/schemas/plugins/**/*Plugin.json"
								])
								.find(
									(p: string): boolean =>
										p
											.split("/")
											.pop()
											.replace(".json", "")
											.toLowerCase()
											.indexOf(answerToAction.actionAnswer) >= 0
								);
							if (pluginsSchemaPath) {
								const constructorPrefix: string =
									pluginsSchemaPath.indexOf("optimize") >= 0 ? "webpack.optimize" : "webpack";
								const resolvePluginsPath: string = path.resolve(pluginsSchemaPath);
								const pluginSchema: object = resolvePluginsPath ? require(resolvePluginsPath) : null;
								let pluginsSchemaProps: string[] = ["other"];
								if (pluginSchema) {
									Object.keys(pluginSchema)
										.filter((p: string): boolean => Array.isArray(pluginSchema[p]))
										.forEach(
											(p: string): void => {
												Object.keys(pluginSchema[p]).forEach(
													(n: string): void => {
														if (pluginSchema[p][n].properties) {
															pluginsSchemaProps = Object.keys(
																pluginSchema[p][n].properties
															);
														}
													}
												);
											}
										);
								}

								return this.prompt([
									List(
										"pluginsPropType",
										`What property do you want to add ${pluginExist}?`,
										pluginsSchemaProps
									)
								]).then(
									(pluginsPropAnswer: { pluginsPropType: string }): Promise<void | {}> => {
										return this.prompt([
											Input(
												"pluginsPropTypeVal",
												`What value should ${pluginExist}.${
													pluginsPropAnswer.pluginsPropType
												} have?`
											)
										]).then(
											(valForProp: { pluginsPropTypeVal: string }): void => {
												this.configuration.config.webpackOptions[action] = {
													[`${constructorPrefix}.${pluginExist}`]: {
														[pluginsPropAnswer.pluginsPropType]:
															valForProp.pluginsPropTypeVal
													}
												};
												done();
											}
										);
									}
								);
							} else {
								this.configuration.config.webpackOptions[action] = `new webpack.${pluginExist}`;
								done();
							}
						} else {
							// If its not in webpack, check npm
							npmExists(answerToAction.actionAnswer).then(
								(p: boolean): void => {
									if (p) {
										this.dependencies.push(answerToAction.actionAnswer);
										const pluginName = generatePluginName(answerToAction.actionAnswer);
										this.configuration.config.topScope.push(
											`const ${pluginName} = require("${answerToAction.actionAnswer}")`
										);
										this.configuration.config.webpackOptions[action] = `new ${pluginName}`;
										this.configuration.config.item = answerToAction.actionAnswer;
										done();
										this.scheduleInstallTask(getPackageManager(), this.dependencies, {
											"save-dev": true
										});
									} else {
										console.error(
											answerToAction.actionAnswer,
											"doesn't exist on NPM or is built in webpack, please check for any misspellings."
										);
										process.exit(0);
									}
								}
							);
						}
					} else {
						// If we're in the scenario with a deep-property
						if (isDeepProp[0]) {
							isDeepProp[1] = answerToAction.actionAnswer;
							if (
								isDeepProp[1] !== "other" &&
								(action === "devtool" || action === "watch" || action === "mode")
							) {
								this.configuration.config.item = action;
								(this.configuration.config.webpackOptions[action] as string) = answerToAction.actionAnswer;
								done();
								return;
							}
							// Either we are adding directly at the property, else we're in a prop.theOne scenario
							const actionMessage =
								isDeepProp[1] === "other"
									? `What do you want the key on ${action} to be? (press enter if you want it directly as a value on the property)`
									: `What do you want the value of ${isDeepProp[1]} to be?`;

							this.prompt([Input("deepProp", actionMessage)]).then(
								(deepPropAns: { deepProp: string }): void => {
									// The other option needs to be validated of either being empty or not
									if (isDeepProp[1] === "other") {
										const othersDeepPropKey: string = deepPropAns.deepProp
											? `What do you want the value of ${deepPropAns.deepProp} to be?` // eslint-disable-line
											: `What do you want to be the value of ${action} to be?`;
										// Push the answer to the array we have created, so we can use it later
										isDeepProp.push(deepPropAns.deepProp);
										this.prompt([Input("innerProp", othersDeepPropKey)]).then(
											(innerPropAns: { innerProp }): void => {
												// Check length, if it has none, add the prop directly on the given action
												if (isDeepProp[2].length === 0) {
													this.configuration.config.item = action;
													this.configuration.config.webpackOptions[action] =
														innerPropAns.innerProp;
												} else {
													// If not, we're adding to something like devServer.myProp
													this.configuration.config.item = action + "." + isDeepProp[2];
													this.configuration.config.webpackOptions[action] = {
														[isDeepProp[2]]: innerPropAns.innerProp
													};
												}
												done();
											}
										);
									} else {
										// We got the schema prop, we've correctly prompted it, and can add it directly
										this.configuration.config.item = `${action}.${isDeepProp[1]}`;
										this.configuration.config.webpackOptions[action] = {
											[isDeepProp[1]]: deepPropAns.deepProp
										};
										done();
									}
								}
							);
						} else {
							// We're asking for input-only
							this.configuration.config.item = action;
							this.configuration.config.webpackOptions[action] = answerToAction.actionAnswer;
							done();
						}
					}
				}
			);
	}

	public writing(): void {
		this.config.set("configuration", this.configuration);
	}
}<|MERGE_RESOLUTION|>--- conflicted
+++ resolved
@@ -22,53 +22,10 @@
 
 import { SchemaProperties, WebpackOptions } from "./types";
 import entryQuestions from "./utils/entry";
-<<<<<<< HEAD
 import * as AutoComplete from "inquirer-autocomplete-prompt";
 import path, { resolve } from "path";
 import glob from 'glob-all'
-=======
 import { generatePluginName } from "./utils/plugins";
-import * as webpackDevServerSchema from "webpack-dev-server/lib/options.json";
-import * as webpackSchema from "./utils/optionsSchema.json";
-const PROPS: string[] = Array.from(PROP_TYPES.keys());
-
-/**
- *
- * Checks if the given array has a given property
- *
- * @param	{Array} arr - array to check
- * @param	{String} prop - property to check existence of
- *
- * @returns	{Boolean} hasProp - Boolean indicating if the property
- * is present
- */
-const traverseAndGetProperties = (arr: object[], prop: string): boolean => {
-	let hasProp = false;
-	arr.forEach(
-		(p: object): void => {
-			if (p[prop]) {
-				hasProp = true;
-			}
-		}
-	);
-	return hasProp;
-};
-
-/**
- *
- * Search config properties
- *
- * @param {Object} answers	Prompt answers object
- * @param {String} input	Input search string
- *
- * @returns {Promise} Returns promise which resolves to filtered props
- *
- */
-const searchProps = (answers: object, input: string): Promise<string[]> => {
-	input = input || "";
-	return Promise.resolve(PROPS.filter((prop: string): boolean => prop.toLowerCase().includes(input.toLowerCase())));
-};
->>>>>>> f6e57a87
 
 /**
  *
@@ -108,12 +65,6 @@
 		const done: () => {} = this.async();
 		let action: string;
 		const self: this = this;
-<<<<<<< HEAD
-=======
-		const manualOrListInput: (promptAction: string) => Generator.Question = (
-			promptAction: string
-		): Generator.Question => Input("actionAnswer", `What do you want to add to ${promptAction}?`);
->>>>>>> f6e57a87
 		let inputPrompt: Generator.Question;
 
 		// first index indicates if it has a deep prop, 2nd indicates what kind of

--- conflicted
+++ resolved
@@ -1,29 +1,5 @@
 <!DOCTYPE html>
 <html>
-<<<<<<< HEAD
-	<head>
-		<meta charset="utf-8" />
-		<title>webpack App</title>
-	</head>
-	<body>
-		<h1>Hello world!</h1>
-		<h2>Tip: Check your console</h2>
-		<script>
-			if ("serviceWorker" in navigator) {
-				window.addEventListener("load", () => {
-					navigator.serviceWorker
-						.register("/sw.js")
-						.then(registration => {
-							console.log("SW registered: ", registration);
-						})
-						.catch(registrationError => {
-							console.log("SW registration failed: ", registrationError);
-						});
-				});
-			}
-		</script>
-	</body>
-=======
     <head>
         <meta charset="utf-8" />
         <title>Webpack App</title>
@@ -46,5 +22,4 @@
             }
         </script>
     </body>
->>>>>>> 8e8bf5bf
 </html>
{
<<<<<<< HEAD
	"name": "@webpack-cli/info",
	"version": "0.1.6",
	"description": "Outputs info about system and webpack config",
	"main": "index.js",
	"author": "",
	"license": "MIT",
	"publishConfig": {
		"access": "public"
	},
	"dependencies": {
		"@types/yargs": "13.0.0",
		"chalk": "2.4.2",
		"cli-table3": "0.5.1",
		"envinfo": "7.3.1",
		"prettyjson": "1.2.1",
		"yargs": "13.2.2"
	},
	"devDependencies": {
		"@types/node": "12.0.8",
		"typescript": "3.5.2"
	},
	"scripts": {
		"build": "tsc",
		"watch": "npm run build && tsc -w"
	}
=======
  "name": "@webpack-cli/info",
  "version": "0.1.6",
  "description": "Outputs env info for the ease of debug",
  "main": "index.js",
  "author": "",
  "license": "MIT",
  "publishConfig": {
    "access": "public"
  },
  "dependencies": {
    "envinfo": "7.3.1"
  },
  "devDependencies": {
    "@types/node": "12.7.2",
    "typescript": "3.5.3"
  },
  "scripts": {
    "build": "tsc",
    "watch": "npm run build && tsc -w"
  }
>>>>>>> 9f0c22d9
}<|MERGE_RESOLUTION|>--- conflicted
+++ resolved
@@ -1,34 +1,7 @@
 {
-<<<<<<< HEAD
-	"name": "@webpack-cli/info",
-	"version": "0.1.6",
-	"description": "Outputs info about system and webpack config",
-	"main": "index.js",
-	"author": "",
-	"license": "MIT",
-	"publishConfig": {
-		"access": "public"
-	},
-	"dependencies": {
-		"@types/yargs": "13.0.0",
-		"chalk": "2.4.2",
-		"cli-table3": "0.5.1",
-		"envinfo": "7.3.1",
-		"prettyjson": "1.2.1",
-		"yargs": "13.2.2"
-	},
-	"devDependencies": {
-		"@types/node": "12.0.8",
-		"typescript": "3.5.2"
-	},
-	"scripts": {
-		"build": "tsc",
-		"watch": "npm run build && tsc -w"
-	}
-=======
   "name": "@webpack-cli/info",
   "version": "0.1.6",
-  "description": "Outputs env info for the ease of debug",
+  "description": "Outputs info about system and webpack config",
   "main": "index.js",
   "author": "",
   "license": "MIT",
@@ -36,7 +9,12 @@
     "access": "public"
   },
   "dependencies": {
-    "envinfo": "7.3.1"
+    "@types/yargs": "13.0.0",
+    "chalk": "2.4.2",
+    "cli-table3": "0.5.1",
+    "envinfo": "7.3.1",
+    "prettyjson": "1.2.1",
+    "yargs": "13.2.2"
   },
   "devDependencies": {
     "@types/node": "12.7.2",
@@ -46,5 +24,4 @@
     "build": "tsc",
     "watch": "npm run build && tsc -w"
   }
->>>>>>> 9f0c22d9
 }
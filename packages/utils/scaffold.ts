--- conflicted
+++ resolved
@@ -53,15 +53,9 @@
 				transformations.push("topScope");
 			}
 
-<<<<<<< HEAD
 		if (config.merge && transformations.indexOf("merge") === -1) {
 			transformations.push("merge");
 		}
-=======
-			if (config.merge) {
-				transformations.push("merge");
-			}
->>>>>>> 0c97480b
 
 			const ast: Node = j(initActionNotDefined ? transformConfig.configFile : "module.exports = {}");
 

--- conflicted
+++ resolved
@@ -34,7 +34,6 @@
 	let pathForCmd;
 	try {
 		const path = require("path");
-<<<<<<< HEAD
 		const fs = require("fs");
 		pathForCmd = path.resolve(
 			process.cwd(),
@@ -49,10 +48,6 @@
 		} else {
 			require.resolve(pathForCmd);
 		}
-=======
-		pathForCmd = path.resolve(process.cwd(), "node_modules", "@webpack-cli", packages);
-		require.resolve(pathForCmd);
->>>>>>> 779c689e
 		packageIsInstalled = true;
 	} catch (err) {
 		packageIsInstalled = false;

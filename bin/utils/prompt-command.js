// based on https://github.com/webpack/webpack/blob/master/bin/webpack.js

/**
 * @param {string} command process to run
 * @param {string[]} args commandline arguments
 * @returns {Promise<void>} promise
 */
const runCommand = (command, args) => {
	const cp = require("child_process");
	return new Promise((resolve, reject) => {
		const executedCommand = cp.spawn(command, args, {
			stdio: "inherit",
			shell: true
		});

		executedCommand.on("error", error => {
			reject(error);
		});

		executedCommand.on("exit", code => {
			if (code === 0) {
				resolve();
			} else {
				reject();
			}
		});
	});
};

const npmGlobalRoot = () => {
	const cp = require("child_process");
	return new Promise((resolve, reject) => {
		const command = cp.spawn("npm", ["root", "-g"]);
		command.on("error", error => reject(error));
		command.stdout.on("data", data => resolve(data.toString()));
		command.stderr.on("data", data => reject(data));
	});
};

const runWhenInstalled = (packages, pathForCmd, ...args) => {
<<<<<<< HEAD
	const package = require(pathForCmd);
	const func = package.default;
=======
	const currentPackage = require(pathForCmd);
	const func = currentPackage.default;
>>>>>>> 5e27244c
	if (typeof func !== "function") {
		throw new Error(`@webpack-cli/${packages} failed to export a default function`);
	}
	return func(...args);
};

module.exports = function promptForInstallation(packages, ...args) {
	const nameOfPackage = "@webpack-cli/" + packages;
	let packageIsInstalled = false;
	let pathForCmd;
	try {
		const path = require("path");
		const fs = require("fs");
		pathForCmd = path.resolve(process.cwd(), "node_modules", "@webpack-cli", packages);
		if (!fs.existsSync(pathForCmd)) {
			const globalModules = require("global-modules");
			pathForCmd = globalModules + "/@webpack-cli/" + packages;
			require.resolve(pathForCmd);
		} else {
			require.resolve(pathForCmd);
		}
		packageIsInstalled = true;
	} catch (err) {
		packageIsInstalled = false;
	}
	if (!packageIsInstalled) {
		const path = require("path");
		const fs = require("fs");
		const readLine = require("readline");
		const isYarn = fs.existsSync(path.resolve(process.cwd(), "yarn.lock"));

		const packageManager = isYarn ? "yarn" : "npm";
		const options = ["install", "-D", nameOfPackage];

		if (isYarn) {
			options[0] = "add";
		}

		if (packages === "init") {
			if (isYarn) {
				options.splice(1, 1); // remove '-D'
				options.splice(0, 0, "global");
			} else {
				options[1] = "-g";
			}
		}

		const commandToBeRun = `${packageManager} ${options.join(" ")}`;

		const question = `Would you like to install ${packages}? (That will run ${commandToBeRun}) (yes/NO) : `;

		console.error(`The command moved into a separate package: ${nameOfPackage}`);
		const questionInterface = readLine.createInterface({
			input: process.stdin,
			output: process.stdout
		});
		questionInterface.question(question, answer => {
			questionInterface.close();
			switch (answer.toLowerCase()) {
				case "y":
				case "yes":
				case "1": {
					runCommand(packageManager, options)
						.then(_ => {
							if (packages === "init") {
								npmGlobalRoot()
									.then(root => {
										const pathtoInit = path.resolve(root.trim(), "@webpack-cli", "init");
										return pathtoInit;
									})
									.then(pathForInit => {
										return require(pathForInit).default(...args);
									})
									.catch(error => {
										console.error(error);
										process.exitCode = 1;
									});
								return;
							}

							pathForCmd = path.resolve(process.cwd(), "node_modules", "@webpack-cli", packages);
							return runWhenInstalled(packages, pathForCmd, ...args);
						})
						.catch(error => {
							console.error(error);
							process.exitCode = 1;
						});
					break;
				}
				default: {
					console.error(`${nameOfPackage} needs to be installed in order to run the command.`);
					process.exitCode = 1;
					break;
				}
			}
		});
	} else {
		return runWhenInstalled(packages, pathForCmd, ...args);
	}
};<|MERGE_RESOLUTION|>--- conflicted
+++ resolved
@@ -38,13 +38,8 @@
 };
 
 const runWhenInstalled = (packages, pathForCmd, ...args) => {
-<<<<<<< HEAD
-	const package = require(pathForCmd);
-	const func = package.default;
-=======
 	const currentPackage = require(pathForCmd);
 	const func = currentPackage.default;
->>>>>>> 5e27244c
 	if (typeof func !== "function") {
 		throw new Error(`@webpack-cli/${packages} failed to export a default function`);
 	}

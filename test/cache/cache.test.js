--- conflicted
+++ resolved
@@ -32,11 +32,7 @@
         }
     });
 
-<<<<<<< HEAD
-    it.only('should work in multi compiler mode', () => {
-=======
     it('should work in multi compiler mode', () => {
->>>>>>> 9b3cc283
         rimraf.sync(path.join(__dirname, '../../node_modules/.cache/webpack/cache-test-first-development'));
         rimraf.sync(path.join(__dirname, '../../node_modules/.cache/webpack/cache-test-second-development'));
 
